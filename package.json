{
	"name": "@smartsheet/smar-mcp",
<<<<<<< HEAD
	"version": "1.0.1",
=======
	"version": "1.3.0",
>>>>>>> 358f1085
	"description": "A Model Context Protocol (MCP) server for interacting with the Smartsheet API. This server provides tools for searching, retrieving, and updating Smartsheet sheets through the MCP protocol.",
	"main": "build/index.js",
	"type": "module",
	"bin": {
		"smar-mcp": "./build/index.js"
	},
	"scripts": {
		"build": "tsc && chmod +x build/index.js",
		"start": "node -r dotenv/config build/index.js",
		"dev": "npm run build && npm run start",
		"test": "jest",
		"setup-claude": "node -r dotenv/config scripts/setup-claude-config.js",
		"prepare": "npm run build",
		"prepublishOnly": "npm run build",
		"package": "npm run build && npm pack",
		"deploy": "npm run build && npm publish --access public",
		"lint": "eslint src/**/*.ts",
		"lint:fix": "eslint src/**/*.ts --fix",
		"typecheck": "tsc --noEmit"
	},
	"repository": {
		"type": "git",
		"url": "git+https://github.com/smartsheet-platform/smar-mcp.git"
	},
	"bugs": {
		"url": "https://github.com/smartsheet-platform/smar-mcp/issues"
	},
	"homepage": "https://github.com/smartsheet-platform/smar-mcp#readme",
	"keywords": [
		"mcp",
		"model-context-protocol",
		"smartsheet",
		"api",
		"ai",
		"automation",
		"collaboration",
		"productivity",
		"claude",
		"llm"
	],
	"author": {
		"name": "Smartsheet",
		"url": "https://smartsheet.com"
	},
	"license": "MIT",
	"engines": {
		"node": ">=16.0.0",
		"npm": ">=7.0.0"
	},
	"dependencies": {
		"@modelcontextprotocol/sdk": "^1.12.0",
		"axios": "^1.8.4",
		"dotenv": "^16.4.7",
		"zod": "^3.24.2"
	},
	"devDependencies": {
		"@commitlint/cli": "^17.8.1",
		"@commitlint/config-conventional": "^17.8.1",
		"@semantic-release/changelog": "^6.0.3",
		"@semantic-release/git": "^10.0.1",
		"@semantic-release/npm": "^12.0.1",
		"@types/node": "^22.13.10",
		"@typescript-eslint/eslint-plugin": "^6.0.0",
		"@typescript-eslint/parser": "^6.0.0",
		"eslint": "^8.57.0",
		"husky": "^8.0.3",
		"jest": "^29.5.0",
		"lint-staged": "^15.2.0",
		"semantic-release": "^22.0.12",
		"ts-jest": "^29.1.0",
		"typescript": "^5.8.2"
	},
	"files": [
		"build"
	],
	"publishConfig": {
		"access": "public",
		"registry": "https://registry.npmjs.org/"
	}
}<|MERGE_RESOLUTION|>--- conflicted
+++ resolved
@@ -1,10 +1,6 @@
 {
 	"name": "@smartsheet/smar-mcp",
-<<<<<<< HEAD
-	"version": "1.0.1",
-=======
 	"version": "1.3.0",
->>>>>>> 358f1085
 	"description": "A Model Context Protocol (MCP) server for interacting with the Smartsheet API. This server provides tools for searching, retrieving, and updating Smartsheet sheets through the MCP protocol.",
 	"main": "build/index.js",
 	"type": "module",
